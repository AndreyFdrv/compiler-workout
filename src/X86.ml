--- conflicted
+++ resolved
@@ -100,9 +100,6 @@
   | ">"  -> "g"
   | _    -> failwith "unknown operator"	
   in
-<<<<<<< HEAD
-  let rec compile' env scode = failwith "Not implemented" in
-=======
   let rec compile' env scode =    
     let on_stack = function S _ -> true | _ -> false in
     let call env f n p =
@@ -258,7 +255,6 @@
         let env'', code'' = compile' env' scode' in
 	env'', code' @ code''
   in
->>>>>>> dcf275fd
   compile' env code
 
 (* A set of strings *)           
