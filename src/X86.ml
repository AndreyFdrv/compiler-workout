--- conflicted
+++ resolved
@@ -90,10 +90,6 @@
    Take an environment, a stack machine program, and returns a pair --- the updated environment and the list
    of x86 instructions
 *)
-<<<<<<< HEAD
-let compile env code = failwith "Not implemented"
-                                
-=======
 let compile env code =
   let suffix = function
   | "<"  -> "l"
@@ -107,7 +103,6 @@
   let rec compile' env scode = failwith "Not implemented" in
   compile' env code
 
->>>>>>> e66732ae
 (* A set of strings *)           
 module S = Set.Make (String)
 
