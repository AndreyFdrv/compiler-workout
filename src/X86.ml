(* X86 codegeneration interface *)

(* The registers: *)
let regs = [|"%ebx"; "%ecx"; "%esi"; "%edi"; "%eax"; "%edx"; "%ebp"; "%esp"|]

(* We can not freely operate with all register; only 3 by now *)                    
let num_of_regs = Array.length regs - 5

(* We need to know the word size to calculate offsets correctly *)
let word_size = 4

(* We need to distinguish the following operand types: *)
type opnd = 
| R of int     (* hard register                    *)
| S of int     (* a position on the hardware stack *)
| M of string  (* a named memory location          *)
| L of int     (* an immediate operand             *)

(* For convenience we define the following synonyms for the registers: *)         
let ebx = R 0
let ecx = R 1
let esi = R 2
let edi = R 3
let eax = R 4
let edx = R 5
let ebp = R 6
let esp = R 7

(* Now x86 instruction (we do not need all of them): *)
type instr =
(* copies a value from the first to the second operand  *) | Mov   of opnd * opnd
(* makes a binary operation; note, the first operand    *) | Binop of string * opnd * opnd
(* designates x86 operator, not the source language one *)
(* x86 integer division, see instruction set reference  *) | IDiv  of opnd
(* see instruction set reference                        *) | Cltd
(* sets a value from flags; the first operand is the    *) | Set   of string * string
(* suffix, which determines the value being set, the    *)                     
(* the second --- (sub)register name                    *)
(* pushes the operand on the hardware stack             *) | Push  of opnd
(* pops from the hardware stack to the operand          *) | Pop   of opnd
(* call a function by a name                            *) | Call  of string
(* returns from a function                              *) | Ret
(* a label in the code                                  *) | Label of string
(* a conditional jump                                   *) | CJmp  of string * string
(* a non-conditional jump                               *) | Jmp   of string
(* directive                                            *) | Meta  of string
                                                                            
(* Instruction printer *)
let show instr =
  let binop = function
  | "+"   -> "addl"
  | "-"   -> "subl"
  | "*"   -> "imull"
  | "&&"  -> "andl"
  | "!!"  -> "orl" 
  | "^"   -> "xorl"
  | "cmp" -> "cmpl"
  | _     -> failwith "unknown binary operator"
  in
  let opnd = function
  | R i -> regs.(i)
  | S i -> if i >= 0
           then Printf.sprintf "-%d(%%ebp)" ((i+1) * word_size)
           else Printf.sprintf "%d(%%ebp)"  (8+(-i-1) * word_size)
  | M x -> x
  | L i -> Printf.sprintf "$%d" i
  in
  match instr with
  | Cltd               -> "\tcltd"
  | Set   (suf, s)     -> Printf.sprintf "\tset%s\t%s"     suf s
  | IDiv   s1          -> Printf.sprintf "\tidivl\t%s"     (opnd s1)
  | Binop (op, s1, s2) -> Printf.sprintf "\t%s\t%s,\t%s"   (binop op) (opnd s1) (opnd s2)
  | Mov   (s1, s2)     -> Printf.sprintf "\tmovl\t%s,\t%s" (opnd s1) (opnd s2)
  | Push   s           -> Printf.sprintf "\tpushl\t%s"     (opnd s)
  | Pop    s           -> Printf.sprintf "\tpopl\t%s"      (opnd s)
  | Ret                -> "\tret"
  | Call   p           -> Printf.sprintf "\tcall\t%s" p
  | Label  l           -> Printf.sprintf "%s:\n" l
  | Jmp    l           -> Printf.sprintf "\tjmp\t%s" l
  | CJmp  (s , l)      -> Printf.sprintf "\tj%s\t%s" s l
  | Meta   s           -> Printf.sprintf "%s\n" s

(* Opening stack machine to use instructions without fully qualified names *)
open SM

(* Symbolic stack machine evaluator

     compile : env -> prg -> env * instr list

   Take an environment, a stack machine program, and returns a pair --- the updated environment and the list
   of x86 instructions
*)
<<<<<<< HEAD
let compile env code = failwith "Not yet implemented"

=======
let compile env code = failwith "Not implemented"
                                
>>>>>>> 40f45c35
(* A set of strings *)           
module S = Set.Make (String)

(* Environment implementation *)
let make_assoc l = List.combine l (List.init (List.length l) (fun x -> x))
                     
class env =
  object (self)
    val globals     = S.empty (* a set of global variables         *)
    val stack_slots = 0       (* maximal number of stack positions *)
    val stack       = []      (* symbolic stack                    *)
    val args        = []      (* function arguments                *)
    val locals      = []      (* function local variables          *)
    val fname       = ""      (* function name                     *)
                        
    (* gets a name for a global variable *)
    method loc x =
      try S (- (List.assoc x args)  -  1)
      with Not_found ->  
        try S (List.assoc x locals) with Not_found -> M ("global_" ^ x)
        
    (* allocates a fresh position on a symbolic stack *)
    method allocate =    
      let x, n =
	let rec allocate' = function
	| []                            -> ebx     , 0
	| (S n)::_                      -> S (n+1) , n+1
	| (R n)::_ when n < num_of_regs -> R (n+1) , stack_slots
        | (M _)::s                      -> allocate' s
	| _                             -> S 0     , 1
	in
	allocate' stack
      in
      x, {< stack_slots = max n stack_slots; stack = x::stack >}

    (* pushes an operand to the symbolic stack *)
    method push y = {< stack = y::stack >}

    (* pops one operand from the symbolic stack *)
    method pop = let x::stack' = stack in x, {< stack = stack' >}

    (* pops two operands from the symbolic stack *)
    method pop2 = let x::y::stack' = stack in x, y, {< stack = stack' >}

    (* registers a global variable in the environment *)
    method global x  = {< globals = S.add ("global_" ^ x) globals >}

    (* gets all global variables *)      
    method globals = S.elements globals

    (* gets a number of stack positions allocated *)
    method allocated = stack_slots                                
                                
    (* enters a function *)
    method enter f a l =
      {< stack_slots = List.length l; stack = []; locals = make_assoc l; args = make_assoc a; fname = f >}

    (* returns a label for the epilogue *)
    method epilogue = Printf.sprintf "L%s_epilogue" fname
                                     
    (* returns a name for local size meta-symbol *)
    method lsize = Printf.sprintf "L%s_SIZE" fname

    (* returns a list of live registers *)
    method live_registers =
      List.filter (function R _ -> true | _ -> false) stack
      
  end
  
(* Generates an assembler text for a program: first compiles the program into
   the stack code, then generates x86 assember code, then prints the assembler file
*)
let genasm (ds, stmt) =
  let stmt = Language.Stmt.Seq (stmt, Language.Stmt.Return (Some (Language.Expr.Const 0))) in
  let env, code =
    compile
      (new env)
      ((LABEL "main") :: (BEGIN ("main", [], [])) :: SM.compile (ds, stmt))
  in
  let data = Meta "\t.data" :: (List.map (fun s -> Meta (s ^ ":\t.int\t0")) env#globals) in 
  let asm = Buffer.create 1024 in
  List.iter
    (fun i -> Buffer.add_string asm (Printf.sprintf "%s\n" @@ show i))
    (data @ [Meta "\t.text"; Meta "\t.globl\tmain"] @ code);
  Buffer.contents asm

(* Builds a program: generates the assembler file and compiles it with the gcc toolchain *)
let build prog name =
  let outf = open_out (Printf.sprintf "%s.s" name) in
  Printf.fprintf outf "%s" (genasm prog);
  close_out outf;
  let inc = try Sys.getenv "RC_RUNTIME" with _ -> "../runtime" in
  Sys.command (Printf.sprintf "gcc -m32 -o %s %s/runtime.o %s.s" name inc name)
 <|MERGE_RESOLUTION|>--- conflicted
+++ resolved
@@ -90,13 +90,8 @@
    Take an environment, a stack machine program, and returns a pair --- the updated environment and the list
    of x86 instructions
 *)
-<<<<<<< HEAD
-let compile env code = failwith "Not yet implemented"
-
-=======
 let compile env code = failwith "Not implemented"
                                 
->>>>>>> 40f45c35
 (* A set of strings *)           
 module S = Set.Make (String)
 
