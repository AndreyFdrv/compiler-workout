--- conflicted
+++ resolved
@@ -111,11 +111,7 @@
        Takes an environment, a configuration and a statement, and returns another configuration. The 
        environment is the same as for expressions
     *)
-<<<<<<< HEAD
     let rec eval env ((st, i, o, r) as conf) k stmt = failwith "Not implemented"
-=======
-    let rec eval env ((st, i, o, r) as conf) k stmt = failwith "Not implemnted"
->>>>>>> 40f45c35
          
     (* Statement parser *)
     ostap (
