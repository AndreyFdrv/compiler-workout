--- conflicted
+++ resolved
@@ -31,9 +31,6 @@
 
    Takes an environment, a configuration and a program, and returns a configuration as a result. The
    environment is used to locate a label to jump to (via method env#labeled <label_name>)
-<<<<<<< HEAD
-*)                                                  
-=======
 *)
 let split n l =
   let rec unzip (taken, rest) = function
@@ -42,7 +39,6 @@
   in
   unzip ([], l) n
         
->>>>>>> e66732ae
 let rec eval env ((cstack, stack, ((st, i, o) as c)) as conf) prg = failwith "Not implemented"
 
 (* Top-level evaluation
